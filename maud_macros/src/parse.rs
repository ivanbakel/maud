--- conflicted
+++ resolved
@@ -334,19 +334,17 @@
                 tts.push(dot.clone());
                 tts.push(ident.clone());
             },
-<<<<<<< HEAD
             // Munch tuple attribute lookups e.g. `$person.1.2`
             [ref dot @ dot!(), ref num @ integer!(), ..] => {
                 self.shift(2);
                 tts.push(dot.clone());
                 tts.push(num.clone());
-=======
+            },
             // Munch path lookups e.g. `$some_mod::Struct`
             [ref sep @ modsep!(), ref ident @ ident!(_, _), ..] => {
                 self.shift(2);
                 tts.push(sep.clone());
                 tts.push(ident.clone());
->>>>>>> 6b0b7a00
             },
             // Munch function calls `()` and indexing operations `[]`
             [TokenTree::Delimited(sp, ref d), ..] if d.delim != DelimToken::Brace => {
