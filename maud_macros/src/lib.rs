#![feature(proc_macro)]
#![feature(proc_macro_non_items)]

#![doc(html_root_url = "https://docs.rs/maud_macros/0.17.4")]

// TokenStream values are reference counted, and the mental overhead of tracking
// lifetimes outweighs the marginal gains from explicit borrowing
#![cfg_attr(feature = "cargo-clippy", allow(needless_pass_by_value))]

extern crate literalext;
#[macro_use] extern crate matches;
extern crate maud_htmlescape;
extern crate proc_macro;

mod ast;
mod generate;
mod parse;

use proc_macro::{Literal, Span, Term, TokenStream, TokenTree};
use proc_macro::quote;

type ParseResult<T> = Result<T, String>;

#[proc_macro]
pub fn html(input: TokenStream) -> TokenStream {
    expand(input)
}

#[proc_macro]
pub fn html_debug(input: TokenStream) -> TokenStream {
    let expr = expand(input);
    println!("expansion:\n{}", expr);
    expr
}

fn expand(input: TokenStream) -> TokenStream {
    let output_ident = TokenTree::Term(Term::new("__maud_output", Span::def_site()));
    // Heuristic: the size of the resulting markup tends to correlate with the
    // code size of the template itself
    let size_hint = input.to_string().len();
<<<<<<< HEAD
    let size_hint = TokenNode::Literal(Literal::u64(size_hint as u64));
    let markups = match parse::parse(input) {
        Ok(markups) => markups,
=======
    let size_hint = TokenTree::Literal(Literal::u64_unsuffixed(size_hint as u64));
    let stmts = match parse::parse(input, output_ident.clone()) {
        Ok(stmts) => stmts,
>>>>>>> 7c63fc13
        Err(e) => panic!(e),
    };
    let stmts = generate::generate(markups, output_ident.clone());
    quote!({
        extern crate maud;
        let mut $output_ident = String::with_capacity($size_hint);
        $stmts
        maud::PreEscaped($output_ident)
    })
}<|MERGE_RESOLUTION|>--- conflicted
+++ resolved
@@ -38,15 +38,9 @@
     // Heuristic: the size of the resulting markup tends to correlate with the
     // code size of the template itself
     let size_hint = input.to_string().len();
-<<<<<<< HEAD
-    let size_hint = TokenNode::Literal(Literal::u64(size_hint as u64));
+    let size_hint = TokenTree::Literal(Literal::u64_unsuffixed(size_hint as u64));
     let markups = match parse::parse(input) {
         Ok(markups) => markups,
-=======
-    let size_hint = TokenTree::Literal(Literal::u64_unsuffixed(size_hint as u64));
-    let stmts = match parse::parse(input, output_ident.clone()) {
-        Ok(stmts) => stmts,
->>>>>>> 7c63fc13
         Err(e) => panic!(e),
     };
     let stmts = generate::generate(markups, output_ident.clone());
